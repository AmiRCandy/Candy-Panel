#!/bin/bash

# --- Configuration Variables ---
PROJECT_NAME="CandyPanel"
REPO_URL="https://github.com/AmiRCandy/Candy-Panel.git"
PROJECT_ROOT="/var/www/$PROJECT_NAME"
BACKEND_DIR="$PROJECT_ROOT/Backend"
FRONTEND_DIR="$PROJECT_ROOT/Frontend"
FLASK_APP_ENTRY="main.py" # Ensure this is the file where your Flask app is defined and serves static files
LINUX_USER=$(whoami)
# --- Backend specific configuration ---
# Flask will now serve both frontend and backend on this port
BACKEND_HOST="0.0.0.0"
BACKEND_PORT="3446" # This will be the publicly accessible port for everything

# NVM specific
NVM_VERSION="v0.40.3" # Always check https://github.com/nvm-sh/nvm for the latest version
NODE_VERSION="22" # Install Node.js v22.x.x

SUDOERS_FILE="/etc/sudoers.d/candypanel_permissions" # For uninstall script

# --- Styling Functions ---
GREEN='\e[32m'
BLUE='\e[34m'
RED='\e[31m'
YELLOW='\e[33m'
CYAN='\e[36m'
RESET='\e[0m'
BOLD='\e[1m'
UNDERLINE='\e[4m'

print_header() {
    local title=$1
    echo -e "\n${BOLD}${CYAN}====================================================${RESET}"
    echo -e "${BOLD}${CYAN} $title ${RESET}"
    echo -e "${BOLD}${CYAN}====================================================${RESET}"
    echo -e "${BOLD}${YELLOW} Project: $PROJECT_NAME${RESET}"
    echo -e "${BOLD}${YELLOW} Repo: $REPO_URL${RESET}"
    echo -e "${BOLD}${YELLOW} User: $LINUX_USER${RESET}"
    echo -e "${BOLD}${CYAN}====================================================${RESET}\n"
    sleep 1
}

print_info() {
    echo -e "${BLUE}INFO:${RESET} $1"
}

print_success() {
    echo -e "${GREEN}SUCCESS:${RESET} $1"
}

print_error() {
e   cho -e "${RED}ERROR:${RESET} $1" >&2
}

print_warning() {
    echo -e "${YELLOW}WARNING:${RESET} $1"
}

confirm_action() {
    read -p "$(echo -e "${YELLOW}CONFIRM:${RESET} $1 (y/N)? ") " -n 1 -r
    echo
    if [[ ! $REPLY =~ ^[Yy]$ ]]; then
        print_error "Operation cancelled by user."
        exit 1
    fi
}

# --- Install Functions ---
check_prerequisites() {
    print_info "Checking for required system packages..."
    local missing_packages=()
    
    # Get the system's default Python 3 version
    PYTHON_VERSION=$(python3 -c "import sys; print(f'python3.{sys.version_info.minor}')")
    PYTHON_VENV_PACKAGE="${PYTHON_VERSION}-venv"

    for cmd in git python3 ufw cron build-essential python3-dev openresolv; do
        if ! command -v "$cmd" &> /dev/null; then
            missing_packages+=("$cmd")
        fi
    done

    # Add the specific python3-venv package based on the system's Python 3 version
    if ! dpkg -s "$PYTHON_VENV_PACKAGE" &> /dev/null; then
        missing_packages+=("$PYTHON_VENV_PACKAGE")
    fi

    if ! command -v curl &> /dev/null; then
        missing_packages+=("curl")
    fi

    if [ ${#missing_packages[@]} -gt 0 ]; then
        print_warning "The following required packages are not installed: ${missing_packages[*]}"
        confirm_action "Attempt to install missing packages?"
        
        local package_manager=""
        if command -v apt &> /dev/null; then
            package_manager="apt"
        elif command -v yum &> /dev/null; then
            package_manager="yum"
        else
            print_error "No supported package manager (apt or yum) found. Please install packages manually."
            exit 1
        fi

        print_info "Using $package_manager to install missing packages..."
        if [ "$package_manager" == "apt" ]; then
            sudo apt update && sudo apt install -y "${missing_packages[@]}"
        elif [ "$package_manager" == "yum" ]; then
            sudo yum install -y "${missing_packages[@]}"
        fi

        if [ $? -ne 0 ]; then
            print_error "Failed to install some required packages. Please check the output and install them manually."
            #exit 1
        else
            print_success "Missing packages installed successfully."
        fi
    else
        print_success "All required system packages found."
    fi
    sleep 1
}

setup_permissions() {
    print_info "--- Setting up System Permissions and Installing Core Dependencies ---"
    sleep 1

    read -p "$(echo -e "${YELLOW}INPUT:${RESET} Please enter the username that will run the CandyPanel application (e.g., candypaneluser): ")" CANDYPANEL_USER

    if ! id "$CANDYPANEL_USER" &>/dev/null; then
        print_error "Error: User '$CANDYPANEL_USER' does not exist."
        print_error "Please create the user first (e.g., 'sudo adduser $CANDYPANEL_USER') or enter an existing one."
        exit 1
    fi

    echo "User '$CANDYPANEL_USER' selected for CandyPanel operations."

    print_info "Installing core system packages: wireguard, qrencode, python3-psutil..."
    sudo apt install -y wireguard qrencode python3-psutil || { print_error "Failed to install core system packages."; exit 1; }
    print_success "Core system packages installed."

    print_info "Configuring sudoers for user '$CANDYPANEL_USER' to allow specific commands without password..."

    cat <<EOF | sudo tee "$SUDOERS_FILE" > /dev/null
# Allow $CANDYPANEL_USER to manage WireGuard, UFW, systemctl, and cron for CandyPanel
$CANDYPANEL_USER ALL=(ALL) NOPASSWD: /usr/bin/wg genkey, /usr/bin/wg pubkey, /usr/bin/wg show *, /usr/bin/wg syncconf *, /usr/bin/wg-quick up *, /usr/bin/wg-quick down *, /usr/bin/systemctl enable wg-quick@*, /usr/bin/systemctl start wg-quick@*, /usr/bin/systemctl stop wg-quick@*, /usr/sbin/ufw allow *, /usr/sbin/ufw delete *, /usr/bin/crontab
EOF

    sudo chmod 0440 "$SUDOERS_FILE" || { print_error "Failed to set permissions for sudoers file."; exit 1; }
    print_success "Sudoers configured successfully in '$SUDOERS_FILE'."
    print_info "You can verify the sudoers file with: 'sudo visudo -cf $SUDOERS_FILE'"
    sleep 1
}

install_nodejs_with_nvm() {
    print_info "--- Installing Node.js and npm using NVM ---"
    sleep 1

    if [ -s "$HOME/.nvm/nvm.sh" ]; then
        print_warning "NVM appears to be already installed. Sourcing it..."
        . "$HOME/.nvm/nvm.sh"
    else
        print_info "Installing NVM (Node Version Manager)..."
        curl -o- "https://raw.githubusercontent.com/nvm-sh/nvm/$NVM_VERSION/install.sh" | bash || { print_error "Failed to download and install NVM."; exit 1; }
        
        export NVM_DIR="$HOME/.nvm"
        [ -s "$NVM_DIR/nvm.sh" ] && \. "$NVM_DIR/nvm.sh"
        [ -s "$NVM_DIR/bash_completion" ] && \. "$NVM_DIR/bash_completion"
        
        if ! command -v nvm &> /dev/null; then
            print_error "NVM command not found after installation and sourcing. Please check NVM installation manually."
            exit 1
        fi
        print_success "NVM installed successfully."
    fi

    print_info "Installing Node.js v${NODE_VERSION} (and bundled npm)..."
    nvm install "$NODE_VERSION" || { print_error "Failed to install Node.js v${NODE_VERSION}."; exit 1; }
    print_success "Node.js v${NODE_VERSION} and npm installed."

    print_info "Setting Node.js v${NODE_VERSION} as the default version..."
    nvm alias default "$NODE_VERSION" || { print_error "Failed to set default Node.js version."; exit 1; }
    print_success "Node.js v${NODE_VERSION} set as default."

    print_info "Using Node.js v${NODE_VERSION} for current session..."
    nvm use "$NODE_VERSION" || { print_error "Failed to switch to Node.js v${NODE_VERSION}."; exit 1; }
    print_success "Node.js v${NODE_VERSION} is now active."

    node -v
    npm -v
    sleep 1
}

clone_or_update_repo() {
    print_info "Starting deployment process for $PROJECT_NAME..."
    sleep 1

    if [ -d "$PROJECT_ROOT" ]; then
        print_warning "Project directory '$PROJECT_ROOT' already exists."
        confirm_action "Do you want to pull the latest changes from the repository?"
        print_info "Navigating to $PROJECT_ROOT and pulling latest changes..."
        sudo git -C "$PROJECT_ROOT" pull origin main || sudo git -C "$PROJECT_ROOT" pull origin main
        if [ $? -ne 0 ]; then
            print_error "Failed to pull latest changes from repository. Check permissions or network."
            exit 1
        fi
        print_success "Repository updated."
    else
        print_info "Cloning repository '$REPO_URL' into '$PROJECT_ROOT'..."
        sudo mkdir -p "$(dirname "$PROJECT_ROOT")"

        sudo git clone --branch main --single-branch "$REPO_URL" "$PROJECT_ROOT" || { print_error "Failed to clone repository"; exit 1; }
        sudo chown -R "$LINUX_USER:$LINUX_USER" "$PROJECT_ROOT" || { print_warning "Could not change ownership of $PROJECT_ROOT to $LINUX_USER. Manual intervention might be needed for permissions."; }
        print_success "Repository cloned successfully."
    fi
    sleep 1
}

deploy_backend() {
    print_info "--- Deploying Flask Backend ---"
    sleep 1

    print_info "Navigating to backend directory: $BACKEND_DIR"
    cd "$BACKEND_DIR" || { print_error "Backend directory not found: $BACKEND_DIR"; exit 1; }

    print_info "Creating and activating Python virtual environment..."
    # Use the discovered Python executable
    python3 -m venv venv || { print_error "Failed to create virtual environment."; exit 1; }
    source venv/bin/activate || { print_error "Failed to activate virtual environment."; exit 1; }
    print_success "Virtual environment activated."
    sleep 1

    print_info "Installing Python dependencies (Flask etc.)..."
    # Install netifaces with required build dependencies if needed
<<<<<<< HEAD
    pip install pyrogram flask[async] requests flask_cors psutil httpx tgcrypto || { print_error "Failed to install Python dependencies."; exit 1; }
=======
    pip install pyrogram flask[async] requests flask_cors psutil httpx || { print_error "Failed to install Python dependencies."; exit 1; }
>>>>>>> b467211d
    print_info "Attempting to install netifaces specifically, including build dependencies..."
    
    # Try installing netifaces with potential build dependencies for different distros
    if command -v apt &> /dev/null; then
        sudo apt install -y python3-netifaces || { print_error "Failed to install netifaces. Check build-essential and python3-dev installations."; exit 1; }
        pip install netifaces || { print_error "Failed to install netifaces. Check build-essential and python3-dev installations."; exit 1; }
    elif command -v yum &> /dev/null; then
        sudo yum install -y python3-netifaces || { print_error "Failed to install netifaces. Check build-essential and python3-devel installations."; exit 1; }
        pip install netifaces || { print_error "Failed to install netifaces. Check build-essential and python3-dev installations."; exit 1; }
    else
        pip install netifaces || { print_error "Failed to install netifaces. Please install it manually with appropriate system headers if needed."; exit 1; }
    fi

    print_success "Python dependencies installed."
    sleep 1

    print_info "Creating Systemd service file for Flask..."
    sudo tee "/etc/systemd/system/${PROJECT_NAME}_flask.service" > /dev/null <<EOF
[Unit]
Description=Flask instance for ${PROJECT_NAME}
After=network.target

[Service]
User=$LINUX_USER
Group=$LINUX_USER
WorkingDirectory=$BACKEND_DIR
Environment="FLASK_APP=$FLASK_APP_ENTRY"
Environment="FLASK_RUN_HOST=$BACKEND_HOST"
Environment="FLASK_RUN_PORT=$BACKEND_PORT"
ExecStart=$BACKEND_DIR/venv/bin/python3 $FLASK_APP_ENTRY
Restart=always
RestartSec=5s

[Install]
WantedBy=multi-user.target
EOF
    print_success "Systemd service file created."
    sleep 1

    print_info "Reloading Systemd daemon, enabling and starting Flask service..."
    sudo systemctl daemon-reload || { print_error "Failed to reload Systemd daemon."; exit 1; }
    sudo systemctl enable "${PROJECT_NAME}_flask.service" || { print_error "Failed to enable Flask service."; exit 1; }
    sudo systemctl enable cron
    sudo systemctl start "${PROJECT_NAME}_flask.service" || { print_error "Failed to start Flask service."; exit 1; }
    sudo systemctl start cron
    print_success "Flask service started and enabled to run on boot."
    print_info "You can check its status with: sudo systemctl status ${PROJECT_NAME}_flask.service"
    print_info "View logs with: journalctl -u ${PROJECT_NAME}_flask.service --since '1 hour ago'"
    sleep 2
}

deploy_frontend() {
    print_info "--- Deploying React Vite Frontend ---"
    sleep 1

    print_info "Navigating to frontend directory: $FRONTEND_DIR"
    cd "$FRONTEND_DIR" || { print_error "Frontend directory not found: $FRONTEND_DIR"; exit 1; }

    if [ -s "$HOME/.nvm/nvm.sh" ]; then
        . "$HOME/.nvm/nvm.sh"
        nvm use "$NODE_VERSION" || print_warning "Could not activate Node.js v${NODE_VERSION} with nvm in this subshell. Continuing anyway."
    else
        print_error "NVM not found or not sourced. Node.js/npm commands might fail."
        exit 1
    fi

    print_info "Installing Node.js dependencies..."
    npm install || { print_error "Failed to install Node.js dependencies. Check npm logs and internet connection."; exit 1; }
    print_success "Node.js dependencies installed."
    sleep 1
}

configure_frontend_api_url() {
    print_info "--- Configuring Frontend API URL ---"
    sleep 1

    local server_ip
    read -p "$(echo -e "${YELLOW}INPUT:${RESET} Enter your server's public IP address (e.g., 192.168.1.100) or domain name if using one: ")" server_ip
    if [ -z "$server_ip" ]; then
        print_error "Server IP/Domain cannot be empty. Exiting."
        exit 1
    fi

    local frontend_api_url="http://$server_ip:$BACKEND_PORT"

    print_info "Writing frontend environment variable VITE_APP_API_URL to .env.production..."
    echo "export VITE_APP_API_URL=$frontend_api_url" | sudo tee "$FRONTEND_DIR/.env.production" > /dev/null || { print_error "Failed to write .env.production file. Check permissions."; exit 1; }
    echo "export AP_PORT=$BACKEND_PORT" | sudo tee "$FRONTEND_DIR/.env.production" > /dev/null || { print_error "Failed to write .env.production file. Check permissions."; exit 1; }
    print_success ".env.production created/updated with VITE_APP_API_URL=$frontend_api_url"
    sudo chown "$LINUX_USER:$LINUX_USER" "$FRONTEND_DIR/.env.production" || { print_warning "Could not change ownership of .env.production. Manual intervention might be needed for permissions."; }
    sleep 1

    print_info "Rebuilding frontend to apply new API URL..."
    cd "$FRONTEND_DIR" || { print_error "Frontend directory not found: $FRONTEND_DIR"; exit 1; }
    npm run build || { print_error "Failed to rebuild React Vite frontend after updating API URL."; exit 1; }
    print_success "Frontend rebuilt successfully with updated API URL."
    sleep 1
}

configure_firewall() {
    print_info "--- Configuring Firewall (UFW) ---"
    sleep 1

    print_info "Enabling UFW (if not already enabled)..."
    sudo ufw status | grep -q "Status: active" || sudo ufw enable
    print_success "UFW is active."
    sleep 1

    local ssh_port
    if [ -n "$SSH_CLIENT" ]; then
        ssh_port=$(echo "$SSH_CLIENT" | awk '{print $3}')
        print_info "Detected SSH port: $ssh_port"
        print_info "Allowing SSH access on port $ssh_port..."
        sudo ufw allow "$ssh_port"/tcp || { print_error "Failed to allow SSH port $ssh_port through UFW."; exit 1; }
        print_success "SSH port $ssh_port allowed for external access."
    else
        print_warning "Could not detect SSH port from \$SSH_CLIENT. Please ensure SSH access is configured manually if needed."
    fi

    print_info "Allowing external access to port $BACKEND_PORT for Flask application..."
    sudo ufw allow "$BACKEND_PORT"/tcp || { print_error "Failed to allow port $BACKEND_PORT through UFW."; exit 1; }
    print_success "Port $BACKEND_PORT allowed for external access."

    print_info "You can check UFW status with: sudo ufw status"
    sleep 2
}

# --- Uninstall Functions ---
get_backend_port() {
    if [ -n "$AP_PORT" ]; then
        BACKEND_PORT="$AP_PORT"
        print_info "Using BACKEND_PORT from AP_PORT environment variable: $BACKEND_PORT"
    else
        while true; do
            read -p "$(echo -e "${YELLOW}INPUT:${RESET} Please enter the backend port used by CandyPanel (e.g., 3446): ")" user_port
            if [[ "$user_port" =~ ^[0-9]+$ ]] && [ "$user_port" -ge 1 ] && [ "$user_port" -le 65535 ]; then
                BACKEND_PORT="$user_port"
                print_info "Using BACKEND_PORT from user input: $BACKEND_PORT"
                break
            else
                print_error "Invalid port number. Please enter a number between 1 and 65535."
            fi
        done
    fi
    export BACKEND_PORT
    sleep 1
}

uninstall_backend_service() {
    print_info "--- Stopping and Disabling Flask Backend Service ---"
    sleep 1

    local service_name="${PROJECT_NAME}_flask.service"

    if sudo systemctl is-active --quiet "$service_name"; then
        print_info "Stopping Flask service: $service_name..."
        sudo systemctl stop "$service_name" || { print_warning "Failed to stop Flask service. It might not be running."; }
        print_success "Flask service stopped."
    else
        print_info "Flask service '$service_name' is not active."
    fi

    if sudo systemctl is-enabled --quiet "$service_name"; then
        print_info "Disabling Flask service: $service_name..."
        sudo systemctl disable "$service_name" || { print_warning "Failed to disable Flask service. It might already be disabled."; }
        print_success "Flask service disabled."
    else
        print_info "Flask service '$service_name' is not enabled."
    fi

    if [ -f "/etc/systemd/system/$service_name" ]; then
        print_info "Removing Systemd service file: /etc/systemd/system/$service_name..."
        sudo rm "/etc/systemd/system/$service_name" || { print_error "Failed to remove Systemd service file."; exit 1; }
        print_success "Systemd service file removed."
    else
        print_info "Systemd service file '/etc/systemd/system/$service_name' not found."
    fi
    
    print_info "Reloading Systemd daemon..."
    sudo systemctl daemon-reload || { print_warning "Failed to reload Systemd daemon. This might not be critical for uninstallation."; }
    print_success "Systemd daemon reloaded."
    sleep 2
}

remove_project_directory() {
    print_info "--- Removing Project Directory ---"
    sleep 1

    if [ -d "$PROJECT_ROOT" ]; then
        confirm_action "Are you sure you want to delete the project directory '$PROJECT_ROOT' and all its contents? This action is irreversible."
        print_info "Deleting project directory: $PROJECT_ROOT..."
        sudo rm -rf "$PROJECT_ROOT" || { print_error "Failed to remove project directory. Check permissions."; exit 1; }
        print_success "Project directory '$PROJECT_ROOT' removed successfully."
    else
        print_info "Project directory '$PROJECT_ROOT' does not exist. Nothing to remove."
    fi
    sleep 1
}

remove_firewall_rules() {
    print_info "--- Removing Firewall Rules ---"
    sleep 1

    if sudo ufw status | grep -q "Status: active"; then
        print_info "Checking for UFW rule for port $BACKEND_PORT..."
        if sudo ufw status | grep -q "ALLOW IN.*$BACKEND_PORT/tcp"; then
            print_info "Deleting UFW rule for port $BACKEND_PORT..."
            sudo ufw delete allow $BACKEND_PORT/tcp || { print_warning "Failed to delete UFW rule for port $BACKEND_PORT. Manual removal might be needed."; }
            print_success "UFW rule for port $BACKEND_PORT removed."
        else
            print_info "No UFW rule found for port $BACKEND_PORT."
        fi
    else
        print_info "UFW is not active. No firewall rules to remove via UFW."
    fi
    sleep 1
}

uninstall_nvm() {
    print_info "--- Uninstalling NVM and Node.js (Optional) ---"
    sleep 1

    if [ -d "$HOME/.nvm" ]; then
        confirm_action "Do you want to uninstall NVM (Node Version Manager) and all Node.js versions managed by it? This will remove '$HOME/.nvm'."
        print_info "Attempting to uninstall NVM..."
        if [ -s "$HOME/.nvm/nvm.sh" ]; then
            . "$HOME/.nvm/nvm.sh"
            nvm deactivate > /dev/null 2>&1
            nvm uninstall --lts > /dev/null 2>&1
            nvm uninstall "$(nvm current)" > /dev/null 2>&1
        fi

        rm -rf "$HOME/.nvm"
        sed -i '/NVM_DIR/d' "$HOME/.bashrc" "$HOME/.zshrc" "$HOME/.profile" 2>/dev/null
        sed -i '/nvm.sh/d' "$HOME/.bashrc" "$HOME/.zshrc" "$HOME/.profile" 2>/dev/null
        sed -i '/bash_completion/d' "$HOME/.bashrc" "$HOME/.zshrc" "$HOME/.profile" 2>/dev/null
        print_success "NVM and associated Node.js versions removed."
        print_warning "You may need to manually remove any remaining Node.js related binaries from your PATH if they were installed globally outside NVM."
    else
        print_info "NVM directory '$HOME/.nvm' not found. Nothing to uninstall."
    fi
    sleep 1
}

remove_sudoers_file() {
    print_info "--- Removing Sudoers Configuration ---"
    sleep 1

    if [ -f "$SUDOERS_FILE" ]; then
        confirm_action "Do you want to remove the sudoers file '$SUDOERS_FILE' created for CandyPanel permissions? This will revoke specific passwordless sudo access for the CandyPanel user."
        print_info "Removing sudoers file: $SUDOERS_FILE..."
        sudo rm "$SUDOERS_FILE" || { print_error "Failed to remove sudoers file. Manual removal might be needed."; exit 1; }
        print_success "Sudoers file removed."
    else
        print_info "Sudoers file '$SUDOERS_FILE' not found. Nothing to remove."
    fi
    sleep 1
}

uninstall_wireguard() {
    print_info "--- Uninstalling WireGuard and its Configurations ---"
    sleep 1

    confirm_action "Do you want to uninstall WireGuard and remove its configuration files? This will remove all VPN configurations."

    print_info "Attempting to stop all active WireGuard interfaces..."
    for conf_file in /etc/wireguard/*.conf; do
        if [ -f "$conf_file" ]; then
            local interface_name=$(basename "$conf_file" .conf)
            print_info "Stopping WireGuard interface: $interface_name..."
            sudo wg-quick down "$interface_name" > /dev/null 2>&1 || print_warning "Could not stop WireGuard interface '$interface_name'. It might not be active or already stopped."
            sudo systemctl disable "wg-quick@${interface_name}.service" > /dev/null 2>&1 || print_warning "Could not disable WireGuard service for '$interface_name'. It might not be enabled."
            sudo rm -f "/etc/systemd/system/wg-quick@${interface_name}.service" > /dev/null 2>&1
        fi
    done
    print_success "Attempted to stop and disable WireGuard interfaces."

    print_info "Removing WireGuard packages (wireguard and wireguard-tools)..."
    if command -v apt &> /dev/null; then
        sudo apt purge -y wireguard wireguard-tools || print_warning "Failed to purge WireGuard packages. They might not be installed or require manual removal."
    elif command -v dnf &> /dev/null; then
        sudo dnf remove -y wireguard-tools || print_warning "Failed to remove WireGuard packages. They might not be installed or require manual removal."
    elif command -v pacman &> /dev/null; then
        sudo pacman -Rs --noconfirm wireguard-tools || print_warning "Failed to remove WireGuard packages. They might not be installed or require manual removal."
    else
        print_warning "Package manager not recognized. Please manually uninstall 'wireguard' and 'wireguard-tools' packages."
    fi
    print_success "WireGuard packages removal attempt complete."

    print_info "Removing WireGuard configuration directory: /etc/wireguard/..."
    if [ -d "/etc/wireguard/" ]; then
        sudo rm -rf "/etc/wireguard/" || { print_error "Failed to remove /etc/wireguard/. Check permissions."; }
        print_success "WireGuard configuration directory removed."
    else
        print_info "/etc/wireguard/ directory not found. Nothing to remove."
    fi

    print_info "Removing WireGuard connections from NetworkManager (if any)..."
    if command -v nmcli &> /dev/null; then
        local wg_connections=$(nmcli -t -f UUID,TYPE connection show --active | grep 'wireguard' | cut -d':' -f1)
        if [ -n "$wg_connections" ]; then
            for uuid in $wg_connections; do
                print_info "Deleting NetworkManager WireGuard connection (UUID: $uuid)..."
                sudo nmcli connection delete uuid "$uuid" || print_warning "Failed to delete NetworkManager WireGuard connection $uuid."
            done
            print_success "NetworkManager WireGuard connections removed."
        else
            print_info "No active WireGuard connections found in NetworkManager."
        fi
    else
        print_info "nmcli (NetworkManager CLI) not found. Skipping NetworkManager cleanup."
    fi
    
    print_info "Reloading Systemd daemon after WireGuard cleanup..."
    sudo systemctl daemon-reload || { print_warning "Failed to reload Systemd daemon. This might not be critical."; }
    print_success "Systemd daemon reloaded."
    sleep 2
}

# --- Main Install/Update/Uninstall Logic ---
run_install() {
    print_header "Candy Panel Deployment Script"
    confirm_action "This script will deploy your Candy panel with Flask serving both frontend and backend. Ensure you have updated the REPO_URL variable in the script."

    check_prerequisites
    setup_permissions
    install_nodejs_with_nvm
    clone_or_update_repo
    deploy_backend
    deploy_frontend
    configure_frontend_api_url
    configure_firewall

    echo -e "\n${BOLD}${GREEN}====================================================${RESET}"
    echo -e "${BOLD}${GREEN} Deployment Complete!                               ${RESET}"
    echo -e "${BOLD}${GREEN}====================================================${RESET}"
    echo -e "${BOLD}${GREEN} Your Candy Panel should now be accessible at:${RESET}"
    echo -e "${BOLD}${GREEN} http://YOUR_SERVER_IP:$BACKEND_PORT${RESET}"
    print_warning "Remember to replace YOUR_SERVER_IP with your actual server's public IP address."
    print_warning "Note: SSL is NOT configured with this setup. For HTTPS, you will need to add a reverse proxy like Nginx or Caddy."
    echo -e "${BOLD}${GREEN}====================================================${RESET}\n"
    print_info "Ensure the Linux user '$LINUX_USER' has appropriate permissions for WireGuard operations."
    print_info "Flask application is running on port $BACKEND_PORT and serving all content."
}

run_uninstall() {
    print_header "Candy Panel UNINSTALL Script"
    confirm_action "This script will attempt to UNINSTALL the Candy Panel project. This includes stopping services, removing files, and reverting firewall rules. Proceed with uninstallation?"

    get_backend_port

    uninstall_backend_service
    remove_project_directory
    remove_firewall_rules
    remove_sudoers_file
    uninstall_nvm
    uninstall_wireguard

    echo -e "\n${BOLD}${GREEN}====================================================${RESET}"
    echo -e "${BOLD}${GREEN} Uninstallation Attempt Complete!                 ${RESET}"
    echo -e "${BOLD}${GREEN}====================================================${RESET}"
    print_warning "Manual cleanup might still be required for some system packages (e.g., qrencode, python3-psutil) if they were installed solely for this project and are no longer needed."
    print_warning "To uninstall other system packages, you can use: sudo apt remove qrencode python3-psutil"
    echo -e "${BOLD}${GREEN}====================================================${RESET}\n"
}

run_update() {
    print_header "Candy Panel UPDATE Script"
    confirm_action "This script will update the Candy Panel project by pulling the latest changes from the repository and reinstalling dependencies. Proceed with update?"

    print_info "--- Stopping Services for Update ---"
    sudo systemctl stop "${PROJECT_NAME}_flask.service" || print_warning "Flask service might not be running or failed to stop."
    print_success "Services stopped."
    sleep 1

    clone_or_update_repo # This function already handles pulling latest changes

    print_info "--- Updating Backend Dependencies ---"
    cd "$BACKEND_DIR" || { print_error "Backend directory not found: $BACKEND_DIR"; exit 1; }
    source venv/bin/activate || { print_error "Failed to activate virtual environment. Cannot update backend dependencies."; exit 1; }
    pip install -r requirements.txt || { print_warning "Failed to install Python dependencies from requirements.txt. Attempting direct install..."; pip install pyrogram flask[async] requests flask_cors psutil || { print_error "Failed to install Python dependencies directly."; exit 1; }; }
    
    # Re-attempt netifaces installation during update
    print_info "Attempting to install netifaces specifically during update..."
    if command -v apt &> /dev/null; then
        sudo apt install -y python3-netifaces || pip install netifaces || print_warning "Failed to install netifaces during update. Manual intervention might be needed."
    elif command -v yum &> /dev/null; then
        sudo yum install -y python3-netifaces || pip install netifaces || print_warning "Failed to install netifaces during update. Manual intervention might be needed."
    else
        pip install netifaces || print_warning "Failed to install netifaces during update. Please install it manually with appropriate system headers if needed."
    fi

    deactivate
    print_success "Backend dependencies updated."
    sleep 1

    print_info "--- Updating Frontend Dependencies and Rebuilding ---"
    deploy_frontend # This will navigate, source NVM, and run npm install
    configure_frontend_api_url # This will rebuild the frontend

    print_info "--- Starting Services after Update ---"
    sudo systemctl start "${PROJECT_NAME}_flask.service" || { print_error "Failed to start Flask service after update."; exit 1; }
    print_success "Flask service started."
    print_info "You can check its status with: sudo systemctl status ${PROJECT_NAME}_flask.service"
    print_info "View logs with: journalctl -u ${PROJECT_NAME}_flask.service --since '1 hour ago'"
    sleep 2

    echo -e "\n${BOLD}${GREEN}====================================================${RESET}"
    echo -e "${BOLD}${GREEN} Update Complete!                                 ${RESET}"
    echo -e "${BOLD}${GREEN}====================================================${RESET}"
    echo -e "${BOLD}${GREEN} Your Candy Panel should now be running the latest version.${RESET}"
    echo -e "${BOLD}${GREEN} Access it at: http://YOUR_SERVER_IP:$BACKEND_PORT${RESET}"
    print_warning "Remember to replace YOUR_SERVER_IP with your actual server's public IP address."
    echo -e "${BOLD}${GREEN}====================================================${RESET}\n"
}


# --- Menu Logic ---
show_menu() {
    print_header "Candy Panel Management Script"
    echo -e "${BOLD}${BLUE}Please choose an option:${RESET}"
    echo -e "  ${GREEN}1) Install Candy Panel${RESET}"
    echo -e "  ${YELLOW}2) Update Candy Panel${RESET}"
    echo -e "  ${RED}3) Uninstall Candy Panel${RESET}"
    echo -e "  ${CYAN}4) Quit${RESET}"
    echo -e "----------------------------------------------------"
    read -p "$(echo -e "${BOLD}${BLUE}Enter your choice [1-4]: ${RESET}")" choice
}

# --- Main execution ---
while true; do
    show_menu
    case $choice in
        1)
            run_install
            break
            ;;
        2)
            run_update
            break
            ;;
        3)
            run_uninstall
            break
            ;;
        4)
            print_info "Exiting script. Goodbye!"
            exit 0
            ;;
        *)
            print_error "Invalid choice. Please enter a number between 1 and 4."
            sleep 2
            ;;
    esac
done<|MERGE_RESOLUTION|>--- conflicted
+++ resolved
@@ -234,11 +234,8 @@
 
     print_info "Installing Python dependencies (Flask etc.)..."
     # Install netifaces with required build dependencies if needed
-<<<<<<< HEAD
+
     pip install pyrogram flask[async] requests flask_cors psutil httpx tgcrypto || { print_error "Failed to install Python dependencies."; exit 1; }
-=======
-    pip install pyrogram flask[async] requests flask_cors psutil httpx || { print_error "Failed to install Python dependencies."; exit 1; }
->>>>>>> b467211d
     print_info "Attempting to install netifaces specifically, including build dependencies..."
     
     # Try installing netifaces with potential build dependencies for different distros
